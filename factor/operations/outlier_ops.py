"""
Module that holds all operations for outlier sources

The outlier calibration steps are divided into operations on the basis of whether
or not they can be run in parallel or in series.

Classes
-------
OutlierPeel : Operation
    Runs the calibration for peeling an outlier source. Must be run in series
    as writes are made to original datasets

"""
import os
import ast
import sys
import logging
from factor.lib.operation import Operation
from lofarpipe.support.data_map import DataMap

log = logging.getLogger('factor:outlier_ops')

class OutlierPeel(Operation):
    """
    Operation to peel a direction
    """
    def __init__(self, parset, bands, direction):
        super(OutlierPeel, self).__init__(parset, bands, direction,
            name='OutlierPeel')

        # Define extra parameters needed for this operation (beyond those
        # defined in the master Operation class and as attributes of the
        # direction object)
        ms_files = [band.files for band in self.bands]
        ms_files_single = []
        for bandfiles in ms_files:
            for filename in bandfiles:
                ms_files_single.append(filename)
        dir_indep_parmDBs = []
        for band in self.bands:
            for parmdb in band.dirindparmdbs:
                dir_indep_parmDBs.append(parmdb)
        skymodels = [band.skymodel_dirindep for band in self.bands]

        self.parms_dict.update({'ms_files_single': ms_files_single,
                                'ms_files_grouped' : str(ms_files),
                                'skymodels': skymodels,
                                'dir_indep_parmDBs': dir_indep_parmDBs})


    def finalize(self):
        """
        Finalize this operation
        """
        # Add output datamaps to direction object for later reference
<<<<<<< HEAD
        self.direction.input_files_single_mapfile = os.path.join(self.pipeline_mapfile_dir,
            'input_files_single.mapfile')
        self.direction.subtracted_data_mapfile = os.path.join(self.pipeline_mapfile_dir,
            'add_all_facet_sources.mapfile')
=======
        self.direction.input_bands_mapfile = os.path.join(self.pipeline_mapfile_dir,
            'input_bands.mapfile')
>>>>>>> 8ba40488
        self.direction.verify_subtract_mapfile = os.path.join(self.pipeline_mapfile_dir,
            'verify_subtract.break.mapfile')

        # Store results of verify_subtract check. This will work if the verification
        # was done using multiple bands although we use only one at the moment
        if os.path.exists(self.direction.verify_subtract_mapfile) and not self.parset['skip_selfcal_check']:
            ok_mapfile = DataMap.load(self.direction.verify_subtract_mapfile)
            ok_flags = [ast.literal_eval(item.file) for item in ok_mapfile]
            if all(ok_flags):
                self.direction.selfcal_ok = True
            else:
                self.direction.selfcal_ok = False
        elif self.parset['skip_selfcal_check']:
            self.direction.selfcal_ok = True
        else:
            self.direction.selfcal_ok = False

        # Delete temp data
        self.direction.cleanup_mapfiles = [
            os.path.join(self.pipeline_mapfile_dir, 'shift_and_average.mapfile'),
            os.path.join(self.pipeline_mapfile_dir, 'concat_data.mapfile'),
            os.path.join(self.pipeline_mapfile_dir, 'concat_blavg_data.mapfile'),
<<<<<<< HEAD
            os.path.join(self.pipeline_mapfile_dir, 'predict_outlier_model.mapfile'),
            os.path.join(self.pipeline_mapfile_dir, 'corrupt_outlier_model.mapfile'),
            os.path.join(self.pipeline_mapfile_dir, 'average_pre.mapfile'),
            os.path.join(self.pipeline_mapfile_dir, 'average_post.mapfile')]
        self.log.debug('Cleaning up files (direction: {})'.format(self.direction.name))
        self.direction.cleanup()


class OutlierSub(Operation):
    """
    Operation to subtract improved model
    """
    def __init__(self, parset, bands, direction):
        super(OutlierSub, self).__init__(parset, bands, direction,
            name='OutlierSub')

        # Delete temp data
        self.direction.cleanup_mapfiles = [self.direction.subtracted_data_mapfile]
=======
            os.path.join(self.pipeline_mapfile_dir, 'chunk_files.mapfile'),
            os.path.join(self.pipeline_mapfile_dir, 'predict_outlier_model.mapfile'),
            os.path.join(self.pipeline_mapfile_dir, 'add_all_facet_sources.mapfile')]
>>>>>>> 8ba40488
        self.log.debug('Cleaning up files (direction: {})'.format(self.direction.name))
        self.direction.cleanup()<|MERGE_RESOLUTION|>--- conflicted
+++ resolved
@@ -53,15 +53,8 @@
         Finalize this operation
         """
         # Add output datamaps to direction object for later reference
-<<<<<<< HEAD
         self.direction.input_files_single_mapfile = os.path.join(self.pipeline_mapfile_dir,
             'input_files_single.mapfile')
-        self.direction.subtracted_data_mapfile = os.path.join(self.pipeline_mapfile_dir,
-            'add_all_facet_sources.mapfile')
-=======
-        self.direction.input_bands_mapfile = os.path.join(self.pipeline_mapfile_dir,
-            'input_bands.mapfile')
->>>>>>> 8ba40488
         self.direction.verify_subtract_mapfile = os.path.join(self.pipeline_mapfile_dir,
             'verify_subtract.break.mapfile')
 
@@ -81,32 +74,13 @@
 
         # Delete temp data
         self.direction.cleanup_mapfiles = [
+            os.path.join(self.pipeline_mapfile_dir, 'add_all_facet_sources.mapfile'),
             os.path.join(self.pipeline_mapfile_dir, 'shift_and_average.mapfile'),
             os.path.join(self.pipeline_mapfile_dir, 'concat_data.mapfile'),
             os.path.join(self.pipeline_mapfile_dir, 'concat_blavg_data.mapfile'),
-<<<<<<< HEAD
             os.path.join(self.pipeline_mapfile_dir, 'predict_outlier_model.mapfile'),
             os.path.join(self.pipeline_mapfile_dir, 'corrupt_outlier_model.mapfile'),
             os.path.join(self.pipeline_mapfile_dir, 'average_pre.mapfile'),
             os.path.join(self.pipeline_mapfile_dir, 'average_post.mapfile')]
         self.log.debug('Cleaning up files (direction: {})'.format(self.direction.name))
-        self.direction.cleanup()
-
-
-class OutlierSub(Operation):
-    """
-    Operation to subtract improved model
-    """
-    def __init__(self, parset, bands, direction):
-        super(OutlierSub, self).__init__(parset, bands, direction,
-            name='OutlierSub')
-
-        # Delete temp data
-        self.direction.cleanup_mapfiles = [self.direction.subtracted_data_mapfile]
-=======
-            os.path.join(self.pipeline_mapfile_dir, 'chunk_files.mapfile'),
-            os.path.join(self.pipeline_mapfile_dir, 'predict_outlier_model.mapfile'),
-            os.path.join(self.pipeline_mapfile_dir, 'add_all_facet_sources.mapfile')]
->>>>>>> 8ba40488
-        self.log.debug('Cleaning up files (direction: {})'.format(self.direction.name))
         self.direction.cleanup()