--- conflicted
+++ resolved
@@ -190,14 +190,10 @@
             os.path.join(self.pipeline_mapfile_dir, 'concat1_input.mapfile'),
             os.path.join(self.pipeline_mapfile_dir, 'concat2_input.mapfile'),
             os.path.join(self.pipeline_mapfile_dir, 'concat3_input.mapfile'),
-<<<<<<< HEAD
             os.path.join(self.pipeline_mapfile_dir, 'concat4_input.mapfile'),
             os.path.join(self.pipeline_mapfile_dir, 'sorted_groups.mapfile_groups'),
             os.path.join(self.pipeline_mapfile_dir, 'solve_ampphase12.mapfile'),
             os.path.join(self.pipeline_mapfile_dir, 'solve_ampphase22.mapfile')]
-=======
-            os.path.join(self.pipeline_mapfile_dir, 'concat4_input.mapfile')]
->>>>>>> cfcabf24
         if not self.parset['keep_avg_facet_data'] and self.direction.name != 'target':
             # Add averaged calibrated data for the facet to files to be deleted.
             # These are only needed if the user wants to reimage by hand (e.g.,
