<<<<<<< HEAD
pipeline.steps = [update_mapfile_hosts, create_ms_map, create_msmulti_map, expand_merged_parmdb_map, shift_empty, regroup_shift_empty_map, {% block model_data_steps %}expand_facet_model_map, expand_modelimg_size_map, wsclean_ft, {% endblock model_data_steps %} corrupt_final_model, add_model_to_empty_data, apply_dir_dep_fast, apply_dir_dep_slow, average, create_compressed_mapfile, sort_into_Groups, sort_into_Groups_maps, concat_averaged, concat_averaged_compressed_map, {% block full_image_steps %}wsclean_image_full1, create_imagebase_map1, adjust_wsclean_mapfile1, copy_beam_info, mask, wsclean_image_full2, create_imagebase_map2, adjust_wsclean_mapfile2{% endblock full_image_steps %}]
=======
pipeline.steps = [update_mapfile_hosts, update_input_bands_hosts, expand_merged_parmdb_map, shift_empty, create_compressed_mapfile1, {% block model_data_steps %} wsclean_ft, {% endblock model_data_steps %} corrupt_final_model, add_model_to_empty_data, apply_dir_dep_fast, apply_dir_dep_slow, average, create_compressed_mapfile2, {% block full_image_steps %} wsclean_image_full1, create_imagebase_map1, adjust_wsclean_mapfile1, mask, wsclean_image_full2, create_imagebase_map2, adjust_wsclean_mapfile2 {% endblock full_image_steps %}]
>>>>>>> bebe104a

pipeline.pluginpath                               =   {{ pipeline_dir }}/plugins

# update host entries in all mapfiles
update_mapfile_hosts.control.kind                     =   plugin
update_mapfile_hosts.control.type                     =   updateHosts
update_mapfile_hosts.control.mapfile_dir              =   input.output.mapfile_dir
update_mapfile_hosts.control.hosts                    =   {{ hosts }}

# create a mapfile with all single MSs from supplied list, length = nfiles
create_ms_map.control.kind                            =   plugin
create_ms_map.control.type                            =   addListMapfile
create_ms_map.control.hosts                           =   {{ hosts }}
create_ms_map.control.files                           =   {{ ms_files_single }}
create_ms_map.control.mapfile_dir                     =   input.output.mapfile_dir
create_ms_map.control.filename                        =   input_bands.mapfile

# create a multi-mapfile with the groups of MSs from supplied list, length = nbands
create_msmulti_map.control.kind                       =   plugin
create_msmulti_map.control.type                       =   addListMultiMapfile
create_msmulti_map.control.hosts                      =   {{ hosts }}
create_msmulti_map.control.files                      =   {{ ms_files_grouped }}
create_msmulti_map.control.mapfile_dir                =   input.output.mapfile_dir
create_msmulti_map.control.filename                   =   input_files_grouped.datamap

# expand mapfile of the dir-dependent parmDB to all files, length = nfiles
expand_merged_parmdb_map.control.kind                 =   plugin
expand_merged_parmdb_map.control.type                 =   expandMapfile
expand_merged_parmdb_map.control.mapfile_in           =   {{ dir_dep_parmdb_datamap }}
expand_merged_parmdb_map.control.mapfile_to_match     =   create_ms_map.output.mapfile
expand_merged_parmdb_map.control.mapfile_dir          =   input.output.mapfile_dir
expand_merged_parmdb_map.control.filename             =   expand_merged_parmdbs.datamap

# shift current residual visibilities to facet-center, length = nfiles
shift_empty.control.type                              =   dppp
shift_empty.control.opts.mapfile_in                   =   create_ms_map.output.mapfile
shift_empty.control.opts.inputkey                     =   msin
shift_empty.control.opts.inputkey                     =   msin
shift_empty.argument.numthreads                       =   {{ max_cpus_per_band }}
shift_empty.argument.msin.datacolumn                  =   SUBTRACTED_DATA_ALL_NEW
shift_empty.argument.msout.overwrite                  =   True
shift_empty.argument.msout.writefullresflag           =   False
shift_empty.argument.local_scratch_dir                =   {{ local_dir }}
shift_empty.argument.steps                            =   [shift]
shift_empty.argument.shift.type                       =   phaseshifter
shift_empty.argument.shift.phasecenter                =   [{{ facet_ra }}deg, {{ facet_dec }}deg]

# sort the "shift_empty" unaveraged data into groups that can be concatenated, length = some
# needed because virtual concatenating all files results in a "too many open files" error.
regroup_shift_empty_map.control.kind                  =   plugin
regroup_shift_empty_map.control.type                  =   reGroupMapfile
regroup_shift_empty_map.control.mapfile_in            =   shift_empty.output.mapfile
regroup_shift_empty_map.control.mapfile_groups        =   create_msmulti_map.output.mapfile
regroup_shift_empty_map.control.mapfile_dir           =   input.output.mapfile_dir
regroup_shift_empty_map.control.join_max_files        =   100
regroup_shift_empty_map.control.rotate_groups         =   True
regroup_shift_empty_map.control.filename              =   regroup_shift_empty.datamap

{% block model_data_parms %}
# expand mapfile of the facet-model to all groups, length = some
expand_facet_model_map.control.kind                   =   plugin
expand_facet_model_map.control.type                   =   expandMapfile
expand_facet_model_map.control.mapfile_in             =   {{ facet_model_mapfile }}
expand_facet_model_map.control.mapfile_to_match       =   regroup_shift_empty_map.output.mapfile
expand_facet_model_map.control.mapfile_dir            =   input.output.mapfile_dir
expand_facet_model_map.control.filename               =   expand_facet_model.datamap

# expand mapfile of the model image size to all groups, length = some
expand_modelimg_size_map.control.kind                 =   plugin
expand_modelimg_size_map.control.type                 =   expandMapfile
expand_modelimg_size_map.control.mapfile_in           =   {{ wsclean_modelimg_size_mapfile }}
expand_modelimg_size_map.control.mapfile_to_match     =   regroup_shift_empty_map.output.mapfile
expand_modelimg_size_map.control.mapfile_dir          =   input.output.mapfile_dir
expand_modelimg_size_map.control.filename             =   expand_modelimg_size.datamap

# add the facet-model visibilities to the data, length = some
wsclean_ft.control.type                               =   wsclean_ft
wsclean_ft.control.mapfiles_in                        =   [regroup_shift_empty_map.output.mapfile,expand_facet_model_map.output.mapfile]
wsclean_ft.control.inputkeys                          =   [msfile,name]
wsclean_ft.argument.flags                             =   [-predict,msfile]
wsclean_ft.argument.size                              =   {{ facet_imsize }} {{ facet_imsize }}
wsclean_ft.argument.scale                             =   0.000417
wsclean_ft.argument.mem                               =   {{ max_percent_memory }}
wsclean_ft.argument.channelsout                       =   {{ wsclean_nchannels }}
wsclean_ft.argument.j                                 =   {{ max_cpus_per_img }}
wsclean_ft.argument.tempdir                           =   {{ local_dir }}
{% endblock model_data_parms %}

# corrupt the facet-model visibilities
corrupt_final_model.control.type                      =   dppp
corrupt_final_model.control.opts.mapfiles_in          =   [shift_empty.output.mapfile,expand_merged_parmdb_map.output.mapfile]
corrupt_final_model.control.opts.inputkeys            =   [msin,parmdb]
corrupt_final_model.argument.numthreads               =   {{ max_cpus_per_band }}
corrupt_final_model.argument.msin.datacolumn          =   MODEL_DATA
corrupt_final_model.argument.msout.overwrite          =   True
corrupt_final_model.argument.msout.writefullresflag   =   False
corrupt_final_model.argument.local_scratch_dir        =   {{ local_dir }}
corrupt_final_model.argument.steps                    =   [corrupt_fast1,corrupt_fast2,corrupt_slow]
corrupt_final_model.argument.corrupt_fast1.type       =   applycal
corrupt_final_model.argument.corrupt_fast1.parmdb     =   parmdb
corrupt_final_model.argument.corrupt_fast1.correction =   tec
corrupt_final_model.argument.corrupt_fast1.invert     =   False
corrupt_final_model.argument.correct_fast1.timeslotsperparmupdate = {{ timeSlotsPerParmUpdate }}
corrupt_final_model.argument.corrupt_fast2.type       =   applycal
corrupt_final_model.argument.corrupt_fast2.parmdb     =   parmdb
corrupt_final_model.argument.corrupt_fast2.correction =   commonscalarphase
corrupt_final_model.argument.corrupt_fast2.invert     =   False
corrupt_final_model.argument.correct_fast2.timeslotsperparmupdate = {{ timeSlotsPerParmUpdate }}
corrupt_final_model.argument.corrupt_slow.type        =   applycal
corrupt_final_model.argument.corrupt_slow.parmdb      =   parmdb
corrupt_final_model.argument.corrupt_slow.invert      =   False
corrupt_final_model.argument.correct_slow.timeslotsperparmupdate = {{ timeSlotsPerParmUpdate }}

# add the facet-model visibilities to the data, length = nfiles
add_model_to_empty_data.control.type                  =   add_subtract_columns
add_model_to_empty_data.control.opts.mapfiles_in      =   [shift_empty.output.mapfile,corrupt_final_model.output.mapfile]
add_model_to_empty_data.control.opts.inputkeys        =   [file1,file2]
add_model_to_empty_data.argument.flags                =   [file1,file2,DATA,DATA,FACET_DATA_ALL,add]

# apply the fast part of the dir-dependent gain solutions, length = nfiles
apply_dir_dep_fast.control.type                       =   calibrate-stand-alone_new
apply_dir_dep_fast.control.mapfiles_in                =   [shift_empty.output.mapfile,expand_merged_parmdb_map.output.mapfile]
apply_dir_dep_fast.control.inputkeys                  =   [inputms,inputparmdb]
apply_dir_dep_fast.argument.observation               =   inputms
apply_dir_dep_fast.argument.parset                    =   {{ parset_dir }}//facet_dirdep_apply_fast.parset
apply_dir_dep_fast.argument.catalog                   =   {{ skymodel_dir }}/empty.skymodel
apply_dir_dep_fast.argument.parmdb                    =   inputparmdb
apply_dir_dep_fast.argument.replace-sourcedb          =   True
apply_dir_dep_fast.argument.replace-parmdb            =   True
apply_dir_dep_fast.argument.Strategy.InputColumn      =   FACET_DATA_ALL

# apply the slow part of the dir-dependent gain solutions, length = nfiles
apply_dir_dep_slow.control.type                       =   calibrate-stand-alone_new
apply_dir_dep_slow.control.mapfiles_in                =   [shift_empty.output.mapfile,expand_merged_parmdb_map.output.mapfile]
apply_dir_dep_slow.control.inputkeys                  =   [inputms,inputparmdb]
apply_dir_dep_slow.argument.observation               =   inputms
apply_dir_dep_slow.argument.parset                    =   {{ parset_dir }}//facet_dirdep_apply_slow.parset
apply_dir_dep_slow.argument.catalog                   =   {{ skymodel_dir }}/empty.skymodel
apply_dir_dep_slow.argument.parmdb                    =   inputparmdb
apply_dir_dep_slow.argument.replace-sourcedb          =   True
apply_dir_dep_slow.argument.replace-parmdb            =   True

# average calibrated data to imaging resolution, length = nfiles
average.control.type                                  =   dppp
average.control.mapfile_in                            =   shift_empty.output.mapfile
average.control.inputkey                              =   msin
average.argument.numthreads                           =   {{ max_cpus_per_band }}
average.argument.msin.datacolumn                      =   CORRECTED_DATA
average.argument.msout.overwrite                      =   True
average.argument.msout.writefullresflag               =   False
average.argument.local_scratch_dir                    =   {{ local_dir }}
average.argument.steps                                =   [avg]
average.argument.avg.type                             =   squash
average.argument.avg.freqstep                         =   {{ facetimage_freqstep }}
average.argument.avg.timestep                         =   {{ facetimage_timestep }}

# make the compressed mapfile, length = 1
create_compressed_mapfile.control.kind                =   plugin
create_compressed_mapfile.control.type                =   compressMapfile
create_compressed_mapfile.control.mapfile_in          =   average.output.mapfile
create_compressed_mapfile.control.mapfile_dir         =   {{ mapfile_dir }}
create_compressed_mapfile.control.filename            =   concat_averaged_input.mapfile

#############################
# need to test: is it faster to first concatenate, or to have WSClean run on hundreds of small files?
# Same for Casa!
#############################
# sort compressed mapfile so that there is one group per timestamp, length = ntimes
sort_into_Groups.control.type                         =   sort_times_into_freqGroups
sort_into_Groups.argument.flags                       =   [create_compressed_mapfile.output.mapfile]
sort_into_Groups.argument.filename                    =   sorted_groups.datamap
sort_into_Groups.argument.mapfile_dir                 =   {{ mapfile_dir }}
sort_into_Groups.argument.hosts                       =   {{ hosts }}

# convert the output of sort_into_Groups into usable mapfiles, len = ntimes
sort_into_Groups_maps.control.kind                    =   plugin
sort_into_Groups_maps.control.type                    =   mapfilenamesFromMapfiles
sort_into_Groups_maps.control.mapfile_groupmap        =   sort_into_Groups.output.groupmapfile.mapfile
sort_into_Groups_maps.control.mapfile_filesmap        =   sort_into_Groups.output.mapfile.mapfile

# concat data in frequency, length = ntimes
concat_averaged.control.type                          =   dppp
concat_averaged.control.mapfile_out                   =   sort_into_Groups_map.output.groupmap
concat_averaged.control.mapfile_in                    =   sort_into_Groups_map.output.filesmap
concat_averaged.control.inputkey                      =   msin
concat_averaged.argument.msin.datacolumn              =   DATA
concat_averaged.argument.msout.writefullresflag       =   False
concat_averaged.argument.local_scratch_dir            =   {{ local_dir }}
concat_averaged.argument.steps                        =   []

# make a compressed mapfile of the concatenated data, length = 1
concat_averaged_compressed_map.control.kind           =   plugin
concat_averaged_compressed_map.control.type           =   compressMapfile
concat_averaged_compressed_map.control.mapfile_in     =   concat_averaged.output.mapfile
concat_averaged_compressed_map.control.mapfile_dir    =   {{ mapfile_dir }}
concat_averaged_compressed_map.control.filename       =   concat_averaged_compressed.mapfile

{% block full_image_parms %}
# do the first round of imaging, length = 1
wsclean_image_full1.control.type                      =   wsclean
wsclean_image_full1.control.mapfiles_in               =   [concat_averaged_compressed_map.output.mapfile,{{ facet_premask_mapfile }}]
wsclean_image_full1.control.inputkeys                 =   [msfile,fitsmask]
wsclean_image_full1.argument.flags                    =   [-no-update-model-required,{{ wsclean_multiscale }}-fitbeam,-reorder,-joinchannels,msfile]
wsclean_image_full1.argument.fitsmask                 =   fitsmask
wsclean_image_full1.argument.size                     =   {{ facet_imsize }} {{ facet_imsize }}
wsclean_image_full1.argument.niter                    =   {{ wsclean_full_image_niter }}
wsclean_image_full1.argument.threshold                =   {{ wsclean_full_image_threshold_jy }}
wsclean_image_full1.argument.pol                      =   I
wsclean_image_full1.argument.weight                   =   briggs -0.5
wsclean_image_full1.argument.mgain                    =   0.6
wsclean_image_full1.argument.cleanborder              =   0
wsclean_image_full1.argument.minuv-l                  =   80
wsclean_image_full1.argument.scale                    =   0.000417
wsclean_image_full1.argument.channelsout              =   {{ wsclean_nchannels }}
wsclean_image_full1.argument.mem                      =   {{ max_percent_memory }}
wsclean_image_full1.argument.j                        =   {{ max_cpus_per_img }}
wsclean_image_full1.argument.tempdir                  =   {{ local_dir }}

# make a mapfile with the root-name of the WSClean images, length = 1
create_imagebase_map1.control.kind                    =   plugin
create_imagebase_map1.control.type                    =   trimMapfile
create_imagebase_map1.control.mapfile_in              =   wsclean_image_full1.output.wsclean_image_full1-image.fits.mapfile
create_imagebase_map1.control.trim                    =   -
create_imagebase_map1.control.mapfile_dir             =   input.output.mapfile_dir
create_imagebase_map1.control.filename                =   wsclean_image_full1_image_rootnames.mapfile

# make a mapfile with the name of the WSClean image, length = 1
adjust_wsclean_mapfile1.control.kind                  =   plugin
adjust_wsclean_mapfile1.control.type                  =   appendMapfile
adjust_wsclean_mapfile1.control.mapfile_in            =   create_imagebase_map1.output.mapfile
adjust_wsclean_mapfile1.control.append                =   {{ wsclean_suffix }}
adjust_wsclean_mapfile1.control.mapfile_dir           =   input.output.mapfile_dir
adjust_wsclean_mapfile1.control.filename              =   image1.mapfile

# copy the beam information from one WSClean out file to the image, length = 1
copy_beam_info.control.type                           =   copy_beam_info
copy_beam_info.control.mapfile_in                     =   adjust_wsclean_mapfile1.output.mapfile
copy_beam_info.control.inputkey                       =   imagefile
copy_beam_info.argument.flags                         =   [imagefile]

# make a mask from the image, length = 1
mask.control.type                                     =   make_clean_mask
mask.control.mapfile_in                               =   adjust_wsclean_mapfile1.output.mapfile
mask.control.inputkey                                 =   imagefile
mask.control.outputkey                                =   maskfile
mask.argument.flags                                   =   [imagefile,maskfile]
mask.argument.threshisl                               =   3
mask.argument.threshpix                               =   5
mask.argument.rmsbox                                  =   (300,100)
mask.argument.rmsbox_bright                           =   (70,10)
mask.argument.atrous_jmax                             =   3
mask.argument.adaptive_rmsbox                         =   True
mask.argument.atrous_do                               =   True
mask.argument.img_format                              =   fits
mask.argument.nsig                                    =   1.0
mask.argument.vertices_file                           =   {{ vertices_file }}

# second round of imaging with the mask, length = 1
wsclean_image_full2.control.type                      =   wsclean
wsclean_image_full2.control.mapfiles_in               =   [concat_averaged_compressed_map.output.mapfile,mask.output.mapfile,mask.output.threshold_5sig.mapfile]
wsclean_image_full2.control.inputkeys                 =   [msfile,fitsmask,threshold]
wsclean_image_full2.argument.flags                    =   [-no-update-model-required,{{ wsclean_multiscale }}-fitbeam,-reorder,-joinchannels,msfile]
wsclean_image_full2.argument.fitsmask                 =   fitsmask
wsclean_image_full2.argument.size                     =   {{ facet_imsize }} {{ facet_imsize }}
wsclean_image_full2.argument.niter                    =   1000000
wsclean_image_full2.argument.threshold                =   threshold
wsclean_image_full2.argument.pol                      =   I
wsclean_image_full2.argument.weight                   =   briggs -0.5
wsclean_image_full2.argument.mgain                    =   0.6
wsclean_image_full2.argument.cleanborder              =   0
wsclean_image_full2.argument.minuv-l                  =   80
wsclean_image_full2.argument.scale                    =   0.000417
wsclean_image_full2.argument.channelsout              =   {{ wsclean_nchannels }}
wsclean_image_full2.argument.mem                      =   {{ max_percent_memory }}
wsclean_image_full2.argument.j                        =   {{ max_cpus_per_img }}
wsclean_image_full2.argument.tempdir                  =   {{ local_dir }}

# make a mapfile with the root-name of the WSClean images, length = 1
create_imagebase_map2.control.kind                    =   plugin
create_imagebase_map2.control.type                    =   trimMapfile
create_imagebase_map2.control.mapfile_in              =   wsclean_image_full2.output.wsclean_image_full2-image.fits.mapfile
create_imagebase_map2.control.trim                    =   -
create_imagebase_map2.control.mapfile_dir             =   input.output.mapfile_dir
create_imagebase_map2.control.filename                =   wsclean_image_full2_image_rootnames.mapfile

# make a mapfile with the name of the WSClean image at a known name, length = 1
adjust_wsclean_mapfile2.control.kind                  =   plugin
adjust_wsclean_mapfile2.control.type                  =   appendMapfile
adjust_wsclean_mapfile2.control.mapfile_in            =   create_imagebase_map2.output.mapfile
adjust_wsclean_mapfile2.control.append                =   {{ wsclean_suffix }}
adjust_wsclean_mapfile2.control.mapfile_dir           =   input.output.mapfile_dir
adjust_wsclean_mapfile2.control.filename              =   final_image.mapfile
{% endblock full_image_parms %}<|MERGE_RESOLUTION|>--- conflicted
+++ resolved
@@ -1,8 +1,4 @@
-<<<<<<< HEAD
-pipeline.steps = [update_mapfile_hosts, create_ms_map, create_msmulti_map, expand_merged_parmdb_map, shift_empty, regroup_shift_empty_map, {% block model_data_steps %}expand_facet_model_map, expand_modelimg_size_map, wsclean_ft, {% endblock model_data_steps %} corrupt_final_model, add_model_to_empty_data, apply_dir_dep_fast, apply_dir_dep_slow, average, create_compressed_mapfile, sort_into_Groups, sort_into_Groups_maps, concat_averaged, concat_averaged_compressed_map, {% block full_image_steps %}wsclean_image_full1, create_imagebase_map1, adjust_wsclean_mapfile1, copy_beam_info, mask, wsclean_image_full2, create_imagebase_map2, adjust_wsclean_mapfile2{% endblock full_image_steps %}]
-=======
-pipeline.steps = [update_mapfile_hosts, update_input_bands_hosts, expand_merged_parmdb_map, shift_empty, create_compressed_mapfile1, {% block model_data_steps %} wsclean_ft, {% endblock model_data_steps %} corrupt_final_model, add_model_to_empty_data, apply_dir_dep_fast, apply_dir_dep_slow, average, create_compressed_mapfile2, {% block full_image_steps %} wsclean_image_full1, create_imagebase_map1, adjust_wsclean_mapfile1, mask, wsclean_image_full2, create_imagebase_map2, adjust_wsclean_mapfile2 {% endblock full_image_steps %}]
->>>>>>> bebe104a
+pipeline.steps = [update_mapfile_hosts, create_ms_map, create_msmulti_map, expand_merged_parmdb_map, shift_empty, regroup_shift_empty_map, {% block model_data_steps %}expand_facet_model_map, expand_modelimg_size_map, wsclean_ft, {% endblock model_data_steps %} corrupt_final_model, add_model_to_empty_data, apply_dir_dep_fast, apply_dir_dep_slow, average, create_compressed_mapfile, sort_into_Groups, sort_into_Groups_maps, concat_averaged, concat_averaged_compressed_map, {% block full_image_steps %}wsclean_image_full1, create_imagebase_map1, adjust_wsclean_mapfile1, mask, wsclean_image_full2, create_imagebase_map2, adjust_wsclean_mapfile2{% endblock full_image_steps %}]
 
 pipeline.pluginpath                               =   {{ pipeline_dir }}/plugins
 
@@ -237,12 +233,6 @@
 adjust_wsclean_mapfile1.control.mapfile_dir           =   input.output.mapfile_dir
 adjust_wsclean_mapfile1.control.filename              =   image1.mapfile
 
-# copy the beam information from one WSClean out file to the image, length = 1
-copy_beam_info.control.type                           =   copy_beam_info
-copy_beam_info.control.mapfile_in                     =   adjust_wsclean_mapfile1.output.mapfile
-copy_beam_info.control.inputkey                       =   imagefile
-copy_beam_info.argument.flags                         =   [imagefile]
-
 # make a mask from the image, length = 1
 mask.control.type                                     =   make_clean_mask
 mask.control.mapfile_in                               =   adjust_wsclean_mapfile1.output.mapfile
