--- conflicted
+++ resolved
@@ -1,8 +1,4 @@
-<<<<<<< HEAD
-pipeline.steps = [update_mapfile_hosts, create_ms_map, create_msmulti_map, create_parmdb_map, expand_merged_parmdb_map, create_full_skymodels_map, make_facet_skymodels_all, make_sourcedb_all_facet_sources, expand_sourcedb_all_facet_sources,  add_all_facet_sources, create_compressed_mapfile, sort_into_Groups, sort_into_Groups_maps, concat_averaged, concat_averaged_compressed_map, {% block full_image_steps %} premask, wsclean_image_full1, create_imagebase_map1, adjust_wsclean_mapfile1, copy_beam_info, mask, wsclean_image_full2, create_imagebase_map2, adjust_wsclean_mapfile2{% endblock full_image_steps %}]
-=======
-pipeline.steps = [update_mapfile_hosts, create_ms_map, create_parmdb_map, expand_merged_parmdb_map, create_full_skymodels_map, make_facet_skymodels_all, make_sourcedb_all_facet_sources, add_all_facet_sources, create_compressed_mapfile, {% block full_image_steps %} premask, wsclean_image_full1, create_imagebase_map1, adjust_wsclean_mapfile1, mask, wsclean_image_full2, create_imagebase_map2, adjust_wsclean_mapfile2 {% endblock full_image_steps %}]
->>>>>>> bebe104a
+pipeline.steps = [update_mapfile_hosts, create_ms_map, create_msmulti_map, create_parmdb_map, expand_merged_parmdb_map, create_full_skymodels_map, make_facet_skymodels_all, make_sourcedb_all_facet_sources, expand_sourcedb_all_facet_sources,  add_all_facet_sources, create_compressed_mapfile, sort_into_Groups, sort_into_Groups_maps, concat_averaged, concat_averaged_compressed_map, {% block full_image_steps %} premask, wsclean_image_full1, create_imagebase_map1, adjust_wsclean_mapfile1, mask, wsclean_image_full2, create_imagebase_map2, adjust_wsclean_mapfile2{% endblock full_image_steps %}]
 
 pipeline.pluginpath                               =   {{ pipeline_dir }}/plugins
 
@@ -202,16 +198,7 @@
 adjust_wsclean_mapfile1.control.mapfile_dir             =   input.output.mapfile_dir
 adjust_wsclean_mapfile1.control.filename                =   image1.mapfile
 
-<<<<<<< HEAD
-# copy the beam information from one WSClean out file to the image, length = 1
-copy_beam_info.control.type                             =   copy_beam_info
-copy_beam_info.control.mapfile_in                       =   adjust_wsclean_mapfile1.output.mapfile
-copy_beam_info.control.inputkey                         =   imagefile
-copy_beam_info.argument.flags                           =   [imagefile]
-
 # make a mask from the image, length = 1
-=======
->>>>>>> bebe104a
 mask.control.type                                       =   make_clean_mask
 mask.control.mapfile_in                                 =   adjust_wsclean_mapfile1.output.mapfile
 mask.control.inputkey                                   =   imagefile
