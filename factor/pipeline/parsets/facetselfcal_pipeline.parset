--- conflicted
+++ resolved
@@ -1,8 +1,4 @@
-<<<<<<< HEAD
-pipeline.steps = [update_mapfile_hosts, create_ms_map, create_msmulti_map, create_parmdb_map, create_full_skymodels_map, make_facet_skymodels_all, make_sourcedb_all_facet_sources, expand_sourcedb_all_facet_sources, make_facet_skymodels_cal, make_sourcedb_cal_facet_sources, expand_sourcedb_cal_facet_sources, shift_empty, {% if not is_patch %} predict_all_model_data, add_all_facet_sources, {% endif %} add_imaging_cols_empty, shift_cal, {% if transfer_nearest_solutions %}expand_merged_parmdb_map_transfer, apply_dir_dep_fast_transfer, apply_dir_dep_slow_transfer, {% else %}apply_dir_indep, {% endif %}create_compressed_mapfile_data, sort_into_Groups, sort_into_Groups_maps, concat_data, make_concat_corr_mapfile, concat_corr, {% if pre_average %} regroup_shift_cal, regroup_parmdb, pre_average, make_blavg_data_mapfile, concat_blavg_data, {% endif %} copy_column1, {% if pre_average %} copy_column2, copy_column3, {% endif %} add_imaging_cols, concat_data_compressed_mapfile, concat_chunks, {% if not transfer_nearest_solutions %} average0, create_compressed_mapfile0, concat0, casa_image01, adjust_casa_mapfile0, mask0, casa_image02, create_model0_map, casa_ft0, switch_weights_col1, solve_phaseonly1, switch_weights_col2, apply_phaseonly1, average1, create_compressed_mapfile1, concat1, casa_image11, adjust_casa_mapfile1, mask1, casa_image12, create_model1_map, casa_ft1, switch_weights_col3, solve_phaseonly2, switch_weights_col4, apply_phaseonly2, {% endif %} average2, create_compressed_mapfile2, concat2, casa_image21, adjust_casa_mapfile2, mask2, casa_image22, create_model2_map, casa_ft2, switch_weights_col5, solve_ampphase11, switch_weights_col6, apply_ampphase11, solve_ampphase12, merge_amp_parmdbs1, smooth_amp1, expand_smoothed_amp1_parmdb_map, apply_amp1, average3, create_compressed_mapfile3, concat3, casa_image31, adjust_casa_mapfile3, mask3, casa_image32, loop_ampcal, merge_selfcal_parmdbs, make_selfcal_plots, expand_merged_parmdb_map, {% if is_patch %} regroup_shift_empty_map_ft, concat_unaveraged_ft, create_compressed_mapfile_ft, create_model4_map, blank_model, casa_ft4, {% else %} apply_dir_dep_fast, apply_dir_dep_slow, average5, create_compressed_mapfile5, sort_average5, sort_average5_maps, concat_averaged, concat_averaged_compressed_map, {% block full_image_steps %} premask, wsclean_image_full1, create_imagebase_map, adjust_wsclean_mapfile1, mask5, wsclean_image_full2, create_model4_map, adjust_wsclean_mapfile2, regroup_shift_empty_map, create_expanded_model_mapfile, wsclean_ft, {% endblock full_image_steps %} {% endif %} corrupt_final_model, subtract_initial_final, shift_diff_model_to_field, create_middle_band_mapfile, create_middle_model_mapfile, subtract_single, average_pre, average_post, average_pre_compressed_map, wsclean_pre, average_post_compressed_map, wsclean_post, verify_subtract]
-=======
-pipeline.steps = [update_mapfile_hosts, create_ms_map, create_parmdb_map, create_full_skymodels_map, make_facet_skymodels_all, make_sourcedb_all_facet_sources, make_facet_skymodels_cal, make_sourcedb_cal_facet_sources, shift_empty, predict_all_model_data, add_all_facet_sources, add_imaging_cols_empty, shift_cal, {% if transfer_nearest_solutions %} expand_merged_parmdb_map_transfer, apply_dir_dep_fast_transfer, apply_dir_dep_slow_transfer, {% else %} apply_dir_indep, {% endif %} create_compressed_mapfile_data, check_for_missing_bands, concat_data, concat_corr, {% if pre_average %} pre_average, concat_blavg_data, {% endif %} copy_column1, {% if pre_average %} copy_column2, copy_column3, {% endif %} make_chunks, create_chunks_map, add_imaging_cols, create_chunks_compressed_mapfile, concat_chunks, {% if not transfer_nearest_solutions %} average0, create_compressed_mapfile0, concat0, casa_image01, adjust_casa_mapfile0, mask0, casa_image02, create_model0_map, casa_ft0, switch_weights_col1, solve_phaseonly1, switch_weights_col2, apply_phaseonly1, average1, create_compressed_mapfile1, concat1, casa_image11, adjust_casa_mapfile1, mask1, casa_image12, create_model1_map, casa_ft1, switch_weights_col3, solve_phaseonly2, switch_weights_col4, apply_phaseonly2, {% endif %} average2, create_compressed_mapfile2, concat2, casa_image21, adjust_casa_mapfile2, mask2, casa_image22, create_model2_map, casa_ft2, switch_weights_col5, solve_ampphase11, switch_weights_col6, apply_ampphase11, solve_ampphase12, merge_amp_parmdbs1, smooth_amp1, expand_smoothed_amp1_parmdb_map, apply_amp1, average3, create_compressed_mapfile3, concat3, casa_image31, adjust_casa_mapfile3, mask3, casa_image32, loop_ampcal, merge_selfcal_parmdbs, make_selfcal_plots, expand_merged_parmdb_map, {% if is_patch %} create_compressed_mapfile_ft, concat_unaveraged, create_model4_map, blank_model, casa_ft4, {% else %} apply_dir_dep_fast, apply_dir_dep_slow, average5, create_compressed_mapfile5, {% block full_image_steps %} premask, wsclean_image_full1, create_imagebase_map, adjust_wsclean_mapfile1, mask5, wsclean_image_full2, create_model4_map, adjust_wsclean_mapfile2, create_compressed_mapfile6, wsclean_ft, {% endblock full_image_steps %} {% endif %} corrupt_final_model, subtract_initial_final, shift_diff_model_to_field, create_single_band_mapfile, create_single_model_mapfile, subtract_single, average_pre, average_post, wsclean_pre, wsclean_post, verify_subtract]
->>>>>>> 8ba40488
+pipeline.steps = [update_mapfile_hosts, create_ms_map, create_msmulti_map, create_parmdb_map, create_full_skymodels_map, make_facet_skymodels_all, make_sourcedb_all_facet_sources, expand_sourcedb_all_facet_sources, make_facet_skymodels_cal, make_sourcedb_cal_facet_sources, expand_sourcedb_cal_facet_sources, shift_empty, predict_all_model_data, add_all_facet_sources, add_imaging_cols_empty, shift_cal, {% if transfer_nearest_solutions %}expand_merged_parmdb_map_transfer, apply_dir_dep_fast_transfer, apply_dir_dep_slow_transfer, {% else %}apply_dir_indep, {% endif %}create_compressed_mapfile_data, sort_into_Groups, sort_into_Groups_maps, concat_data, make_concat_corr_mapfile, concat_corr, {% if pre_average %} regroup_shift_cal, regroup_parmdb, pre_average, make_blavg_data_mapfile, concat_blavg_data, {% endif %} copy_column1, {% if pre_average %} copy_column2, copy_column3, {% endif %} add_imaging_cols, concat_data_compressed_mapfile, concat_chunks, {% if not transfer_nearest_solutions %} average0, create_compressed_mapfile0, concat0, casa_image01, adjust_casa_mapfile0, mask0, casa_image02, create_model0_map, casa_ft0, switch_weights_col1, solve_phaseonly1, switch_weights_col2, apply_phaseonly1, average1, create_compressed_mapfile1, concat1, casa_image11, adjust_casa_mapfile1, mask1, casa_image12, create_model1_map, casa_ft1, switch_weights_col3, solve_phaseonly2, switch_weights_col4, apply_phaseonly2, {% endif %} average2, create_compressed_mapfile2, concat2, casa_image21, adjust_casa_mapfile2, mask2, casa_image22, create_model2_map, casa_ft2, switch_weights_col5, solve_ampphase11, switch_weights_col6, apply_ampphase11, solve_ampphase12, merge_amp_parmdbs1, smooth_amp1, expand_smoothed_amp1_parmdb_map, apply_amp1, average3, create_compressed_mapfile3, concat3, casa_image31, adjust_casa_mapfile3, mask3, casa_image32, loop_ampcal, merge_selfcal_parmdbs, make_selfcal_plots, expand_merged_parmdb_map, {% if is_patch %} regroup_shift_empty_map_ft, concat_unaveraged_ft, create_compressed_mapfile_ft, create_model4_map, blank_model, casa_ft4, {% else %} apply_dir_dep_fast, apply_dir_dep_slow, average5, create_compressed_mapfile5, sort_average5, sort_average5_maps, concat_averaged, concat_averaged_compressed_map, {% block full_image_steps %} premask, wsclean_image_full1, create_imagebase_map, adjust_wsclean_mapfile1, mask5, wsclean_image_full2, create_model4_map, adjust_wsclean_mapfile2, regroup_shift_empty_map, create_expanded_model_mapfile, wsclean_ft, {% endblock full_image_steps %} {% endif %} corrupt_final_model, subtract_initial_final, shift_diff_model_to_field, create_middle_band_mapfile, create_middle_model_mapfile, subtract_single, average_pre, average_post, average_pre_compressed_map, wsclean_pre, average_post_compressed_map, wsclean_post, verify_subtract]
 
 pipeline.pluginpath                                        =   {{ pipeline_dir }}/plugins
 
@@ -102,11 +98,7 @@
 shift_empty.argument.shift.type                            =   phaseshifter
 shift_empty.argument.shift.phasecenter                     =   [{{ facet_ra }}deg, {{ facet_dec }}deg]
 
-<<<<<<< HEAD
-{% if not is_patch %}
 # predict the skymodel data for the full facet into the phase-shifted measurement sets, length = nfiles
-=======
->>>>>>> 8ba40488
 predict_all_model_data.control.type                        =   dppp
 predict_all_model_data.control.opts.mapfiles_in            =   [shift_empty.output.mapfile,expand_sourcedb_all_facet_sources.output.mapfile,create_parmdb_map.output.mapfile]
 predict_all_model_data.control.opts.inputkeys              =   [msin,sourcedb,parmdb]
@@ -133,14 +125,11 @@
 add_imaging_cols_empty.control.inputkey                    =   msfile
 add_imaging_cols_empty.argument.flags                      =   [msfile]
 
-<<<<<<< HEAD
-# shift full-res data to calibrator position and average in frequency, length = nfiles
-=======
-
 {% if not is_patch %}
 # For normal (non-patch) facets, we need to phase shift the empty data, add the
 # calibrator source, and average
->>>>>>> 8ba40488
+
+# shift full-res data to calibrator position and average in frequency, length = nfiles
 shift_cal.control.type                                     =   dppp
 shift_cal.control.opts.mapfiles_in                         =   [create_ms_map.output.mapfile,expand_sourcedb_cal_facet_sources.output.mapfile,create_parmdb_map.output.mapfile]
 shift_cal.control.opts.inputkeys                           =   [msin,sourcedb,parmdb]
@@ -163,7 +152,7 @@
 
 {% else %}
 
-# For patches, we simply need to average the FACET_DATA_ALL column of the
+# For patches, we simply need to average the FACET_DATA_ALL column of the        // length = nfiles
 # shift_empty datasets (since a patch has the same region for all sources as for
 # the calibrator). Even though we don't phase shift here, we reuse the step name
 # for simplicity
@@ -1604,7 +1593,6 @@
 adjust_wsclean_mapfile2.control.mapfile_dir                =   input.output.mapfile_dir
 adjust_wsclean_mapfile2.control.filename                   =   final_image.mapfile
 
-<<<<<<< HEAD
 # sort the "shift_empty" unaveraged data into groups that can be concatenated, length = some
 # needed because virtual concatenating all files results in a "too many open files" error.
 regroup_shift_empty_map.control.kind                       =   plugin
@@ -1625,16 +1613,8 @@
 create_expanded_model_mapfile.control.filename             =   expand_wsclean_model.mapfile
 
 # make model visibilities, length = some
-=======
-create_compressed_mapfile6.control.kind                    =   plugin
-create_compressed_mapfile6.control.type                    =   compressMapfile
-create_compressed_mapfile6.control.mapfile_in              =   shift_empty.output.mapfile
-create_compressed_mapfile6.control.mapfile_dir             =   input.output.mapfile_dir
-create_compressed_mapfile6.control.filename                =   concat_unaveraged_input.mapfile
-
 # For WSClean predict, we need to increase the number of wplanes so that the
 # effective model image size is larger than the FOV (to prevent aliasing issues)
->>>>>>> 8ba40488
 wsclean_ft.control.type                                    =   wsclean_ft
 wsclean_ft.control.mapfiles_in                             =   [regroup_shift_empty_map.output.mapfile,create_expanded_model_mapfile.output.mapfile]
 wsclean_ft.control.inputkeys                               =   [msfile,name]
