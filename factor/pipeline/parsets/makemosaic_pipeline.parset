<<<<<<< HEAD
pipeline.steps = [update_mapfile_hosts, create_images_map, create_vertices_map, create_compressed_mapfile_images, create_compressed_mapfile_vertices, copy_beam_info, make_mosaic, create_ms_map, create_compressed_mapfile_ms, sort_into_Groups, concat_data, create_compressed_mapfile, concat, make_pbimage, zero_avgpb, image2fits, correct_mosaic, copy_final_mosaic_map1, copy_final_mosaic_map2]
=======
pipeline.steps = [update_mapfile_hosts, create_images_map, create_vertices_map, create_compressed_mapfile_images, create_compressed_mapfile_vertices, copy_beam_info, make_mosaic, create_ms_map, average, create_compressed_mapfile, concat, make_pbimage, zero_avgpb, image2fits, correct_mosaic]
>>>>>>> 3cfeca07

pipeline.pluginpath                                    =   {{ pipeline_dir }}/plugins

update_mapfile_hosts.control.kind                      =   plugin
update_mapfile_hosts.control.type                      =   updateHosts
update_mapfile_hosts.control.mapfile_dir               =   input.output.mapfile_dir
update_mapfile_hosts.control.hosts                     =   {{ hosts }}

# create a mapfile with the existing facet images, length = nfacets
create_images_map.control.kind                         =   plugin
create_images_map.control.type                         =   addListMapfile
create_images_map.control.hosts                        =   {{ hosts }}
create_images_map.control.files                        =   {{ facet_image_filenames }}
create_images_map.control.mapfile_dir                  =   input.output.mapfile_dir
create_images_map.control.filename                     =   facet_images.mapfile

# create a mapfile with the existing vertices, length = unknown / nfacets
create_vertices_map.control.kind                       =   plugin
create_vertices_map.control.type                       =   addListMapfile
create_vertices_map.control.hosts                      =   {{ hosts }}
create_vertices_map.control.files                      =   {{ facet_vertices_filenames }}
create_vertices_map.control.mapfile_dir                =   input.output.mapfile_dir
create_vertices_map.control.filename                   =   facet_vertices.mapfile

# compress mapfile so that all images are in one group, length = 1
create_compressed_mapfile_images.control.kind          =   plugin
create_compressed_mapfile_images.control.type          =   compressMapfile
create_compressed_mapfile_images.control.mapfile_in    =   create_images_map.output.mapfile
create_compressed_mapfile_images.control.mapfile_dir   =   input.output.mapfile_dir
create_compressed_mapfile_images.control.filename      =   mosaic_images_input.mapfile

# compress mapfile so that all vertices are in one group, length = 1
create_compressed_mapfile_vertices.control.kind        =   plugin
create_compressed_mapfile_vertices.control.type        =   compressMapfile
create_compressed_mapfile_vertices.control.mapfile_in  =   create_vertices_map.output.mapfile
create_compressed_mapfile_vertices.control.mapfile_dir =   input.output.mapfile_dir
create_compressed_mapfile_vertices.control.filename    =   mosaic_vertices_input.mapfile

# copy the beam information from WSClean out files to the images, length = nfacets
copy_beam_info.control.type                            =   copy_beam_info
copy_beam_info.control.mapfile_in                      =   create_images_map.output.mapfile
copy_beam_info.control.inputkey                        =   imagefile
copy_beam_info.argument.flags                          =   [imagefile]

# make the mosaic image, length = 1
make_mosaic.control.type                               =   mosaic_images
make_mosaic.control.mapfiles_in                        =   [create_compressed_mapfile_images.output.mapfile,create_compressed_mapfile_vertices.output.mapfile]
make_mosaic.control.inputkeys                          =   [images,vertices]
make_mosaic.control.outputkey                          =   outfile
make_mosaic.argument.flags                             =   [images,vertices,outfile]

# create a mapfile with all single MSs from supplied list, length = nfiles
create_ms_map.control.kind                             =   plugin
create_ms_map.control.type                             =   addListMapfile
create_ms_map.control.hosts                            =   {{ hosts }}
<<<<<<< HEAD
create_ms_map.control.files                            =   {{ ms_files_single }}
create_ms_map.control.mapfile_dir                      =   {{ mapfile_dir }}
create_ms_map.control.filename                         =   input_MSs_single.datamap

# create a multi-mapfile with the groups of MSs from supplied list, length = nbands
# not needed for the time being...
create_msmulti_map.control.kind                        =   plugin
create_msmulti_map.control.type                        =   addListMultiMapfile
create_msmulti_map.control.hosts                       =   {{ hosts }}
create_msmulti_map.control.files                       =   {{ ms_files_grouped }}
create_msmulti_map.control.mapfile_dir                 =   {{ mapfile_dir }}
create_msmulti_map.control.filename                    =   input_files_grouped.datamap

# compress mapfile so that all MSs are in one group, length = 1
create_compressed_mapfile_ms.control.kind              =   plugin
create_compressed_mapfile_ms.control.type              =   compressMapfile
create_compressed_mapfile_ms.control.mapfile_in        =   create_ms_map.output.mapfile
create_compressed_mapfile_ms.control.mapfile_dir       =   input.output.mapfile_dir
create_compressed_mapfile_ms.control.filename          =   compressed_MSs_all.datamap

# sort compressed mapfile so that there is one group per timestamp, length = ntimes
sort_into_Groups.control.type                          =   sort_times_into_freqGroups
sort_into_Groups.argument.flags                        =   [create_compressed_mapfile_ms.output.mapfile]
sort_into_Groups.argument.filename                     =   sorted_groups.datamap
sort_into_Groups.argument.mapfile_dir                  =   {{ mapfile_dir }}
sort_into_Groups.argument.hosts                        =   {{ hosts }}
sort_into_Groups.argument.target_path                  =   input.output.working_directory/input.output.job_name

# concat data in frequency, length = ntimes 
concat_data.control.type                               =   dppp
concat_data.control.mapfile_out                        =   {{ mapfile_dir }}/sorted_groups.datamap_groups
concat_data.control.mapfile_in                         =   {{ mapfile_dir }}/sorted_groups.datamap
concat_data.control.inputkey                           =   msin
concat_data.argument.msin.datacolumn                   =   DATA
concat_data.argument.msin.missingdata                  =   True
concat_data.argument.msin.orderms                      =   False
concat_data.argument.msout.overwrite                   =   True
concat_data.argument.msout.writefullresflag            =   False
concat_data.argument.local_scratch_dir                 =   {{ local_dir }}
concat_data.argument.steps                             =   [avg]
concat_data.argument.avg.type                          =   squash
concat_data.argument.avg.freqstep                      =   {{ facetselfcal_freqstep }}
concat_data.argument.avg.timestep                      =   {{ facetselfcal_timestep }}

# create compressed mapfile of averaged data, length = 1
create_compressed_mapfile.control.kind                 =   plugin
create_compressed_mapfile.control.type                 =   compressMapfile
create_compressed_mapfile.control.mapfile_in           =   concat_data.output.mapfile
create_compressed_mapfile.control.mapfile_dir          =   input.output.mapfile_dir
create_compressed_mapfile.control.filename             =   compressed_averaged.datamap

# virtual concat ov averaged data, length = 1
concat.control.type                                    =   virtual_concat
=======
create_ms_map.control.files                            =   {{ input_bands }}
create_ms_map.control.mapfile_dir                      =   input.output.mapfile_dir
create_ms_map.control.filename                         =   input_bands.mapfile

average.control.type                                   =   dppp
average.control.mapfile_in                             =   create_ms_map.output.mapfile
average.control.inputkey                               =   msin
average.argument.numthreads                            =   {{ max_cpus_per_band }}
average.argument.msin.datacolumn                       =   CORRECTED_DATA
average.argument.msout.overwrite                       =   True
average.argument.msout.writefullresflag                =   False
average.argument.local_scratch_dir                     =   {{ local_dir }}
average.argument.steps                                 =   [avg]
average.argument.avg.type                              =   squash
average.argument.avg.freqstep                          =   {{ facetselfcal_freqstep }}
average.argument.avg.timestep                          =   {{ facetselfcal_timestep }}

create_compressed_mapfile.control.kind                 =   plugin
create_compressed_mapfile.control.type                 =   compressMapfile
create_compressed_mapfile.control.mapfile_in           =   average.output.mapfile
create_compressed_mapfile.control.mapfile_dir          =   input.output.mapfile_dir
create_compressed_mapfile.control.filename             =   concat_input.mapfile

# concat.control.type                                    =   virtual_concat
# concat.control.mapfile_in                              =   create_compressed_mapfile.output.mapfile
# concat.control.inputkey                                =   msfiles
# concat.control.outputkey                               =   msconcat
# concat.argument.flags                                  =   [msfiles,msconcat]

concat.control.type                                    =   dppp
>>>>>>> 3cfeca07
concat.control.mapfile_in                              =   create_compressed_mapfile.output.mapfile
concat.control.inputkey                                =   msin
concat.argument.numthreads                             =   {{ max_cpus_per_node }}
concat.argument.msin.datacolumn                        =   DATA
concat.argument.msin.missingdata                       =   True
concat.argument.msin.orderms                           =   False
concat.argument.msout.overwrite                        =   True
concat.argument.msout.writefullresflag                 =   False
concat.argument.local_scratch_dir                      =   {{ local_dir }}
concat.argument.steps                                  =   []

# make a dummy image with the awimager to get the primary beam, length =1
make_pbimage.control.type                              =   awimager
make_pbimage.control.opts.mapfile_in                   =   concat.output.mapfile
make_pbimage.control.opts.inputkey                     =   ms
make_pbimage.control.opts.outputkey                    =   image
make_pbimage.argument.numthreads                       =   {{ max_cpus_per_node }}
make_pbimage.argument.data                             =   CORRECTED_DATA
make_pbimage.argument.weight                           =   briggs
make_pbimage.argument.npix                             =   4096
make_pbimage.argument.cellsize                         =   5.5arcsec
make_pbimage.argument.padding                          =   1.
make_pbimage.argument.gain                             =   0.1
make_pbimage.argument.stokes                           =   I
make_pbimage.argument.operation                        =   mfclark
make_pbimage.argument.oversample                       =   5
make_pbimage.argument.timewindow                       =   300
make_pbimage.argument.ApplyElement                     =   0
make_pbimage.argument.FindNWplanes                     =   True
make_pbimage.argument.threshold                        =   1.0mJy
make_pbimage.argument.PBCut                            =   1e-2
make_pbimage.argument.wmax                             =   20000
make_pbimage.argument.UVmin                            =   0.08
make_pbimage.argument.UVmax                            =   10
make_pbimage.argument.SpheSupport                      =   15
make_pbimage.argument.robust                           =   -0.25
make_pbimage.argument.niter                            =   1

# zero the corners of the primary beam image, length = 1
zero_avgpb.control.type                                =   zero_avgpb
zero_avgpb.control.mapfile_in                          =   make_pbimage.output.make_pbimage0.avgpb.mapfile
zero_avgpb.control.inputkey                            =   avgpb
zero_avgpb.control.outputkey                           =   outfile
zero_avgpb.argument.flags                              =   [avgpb,outfile]

# convert primary beam image to fits, length = 1
image2fits.control.type                                =   image2fits
<<<<<<< HEAD
#image2fits.control.mapfile_in                          =   zero_avgpb.output.mapfile
#image2fits.control.inputkey                            =   in
image2fits.control.outputkey                           =   out
#image2fits.argument.dummy                              =   bla
=======
image2fits.control.outputkey                           =   out
>>>>>>> 3cfeca07
image2fits.argument.in                                 =   zero_avgpb.output.mapfile

# correct the mosaic image with the primary beam, length = 1
correct_mosaic.control.type                            =   pb_correct
correct_mosaic.control.mapfiles_in                     =   [make_mosaic.output.mapfile,image2fits.output.mapfile]
correct_mosaic.control.inputkeys                       =   [mosaic,avgpbz]
correct_mosaic.control.outputkey                       =   outroot
<<<<<<< HEAD
correct_mosaic.argument.flags                          =   [mosaic,avgpbz,outroot]

# copy the primary beam corrected image to safety, length = 1
copy_final_mosaic_map1.control.kind                    =   plugin
copy_final_mosaic_map1.control.type                    =   copyMapfile
copy_final_mosaic_map1.control.mapfile_in              =   correct_mosaic.output.correct_mosaic.pbcor.fits.mapfile
copy_final_mosaic_map1.control.mapfile_dir             =   {{ mapfile_dir }}
copy_final_mosaic_map1.control.filename                =   final_pbcor_mosaic.datamap

# copy the primary beam cut image to safety, length = 1
copy_final_mosaic_map2.control.kind                    =   plugin
copy_final_mosaic_map2.control.type                    =   copyMapfile
copy_final_mosaic_map2.control.mapfile_in              =   correct_mosaic.output.correct_mosaic.pbcut.fits.mapfile
copy_final_mosaic_map2.control.mapfile_dir             =   {{ mapfile_dir }}
copy_final_mosaic_map2.control.filename                =   final_pbcut_mosaic.datamap
=======
correct_mosaic.argument.flags                          =   [mosaic,avgpbz,outroot]
>>>>>>> 3cfeca07
<|MERGE_RESOLUTION|>--- conflicted
+++ resolved
@@ -1,8 +1,4 @@
-<<<<<<< HEAD
-pipeline.steps = [update_mapfile_hosts, create_images_map, create_vertices_map, create_compressed_mapfile_images, create_compressed_mapfile_vertices, copy_beam_info, make_mosaic, create_ms_map, create_compressed_mapfile_ms, sort_into_Groups, concat_data, create_compressed_mapfile, concat, make_pbimage, zero_avgpb, image2fits, correct_mosaic, copy_final_mosaic_map1, copy_final_mosaic_map2]
-=======
-pipeline.steps = [update_mapfile_hosts, create_images_map, create_vertices_map, create_compressed_mapfile_images, create_compressed_mapfile_vertices, copy_beam_info, make_mosaic, create_ms_map, average, create_compressed_mapfile, concat, make_pbimage, zero_avgpb, image2fits, correct_mosaic]
->>>>>>> 3cfeca07
+pipeline.steps = [update_mapfile_hosts, create_images_map, create_vertices_map, create_compressed_mapfile_images, create_compressed_mapfile_vertices, copy_beam_info, make_mosaic, create_ms_map, create_compressed_mapfile_ms, sort_into_Groups, sort_into_Groups_maps, concat_data, create_compressed_mapfile, concat, make_pbimage, zero_avgpb, image2fits, correct_mosaic]
 
 pipeline.pluginpath                                    =   {{ pipeline_dir }}/plugins
 
@@ -17,7 +13,7 @@
 create_images_map.control.hosts                        =   {{ hosts }}
 create_images_map.control.files                        =   {{ facet_image_filenames }}
 create_images_map.control.mapfile_dir                  =   input.output.mapfile_dir
-create_images_map.control.filename                     =   facet_images.mapfile
+create_images_map.control.filename                     =   facet_images.datamap
 
 # create a mapfile with the existing vertices, length = unknown / nfacets
 create_vertices_map.control.kind                       =   plugin
@@ -25,21 +21,21 @@
 create_vertices_map.control.hosts                      =   {{ hosts }}
 create_vertices_map.control.files                      =   {{ facet_vertices_filenames }}
 create_vertices_map.control.mapfile_dir                =   input.output.mapfile_dir
-create_vertices_map.control.filename                   =   facet_vertices.mapfile
+create_vertices_map.control.filename                   =   facet_vertices.datamap
 
 # compress mapfile so that all images are in one group, length = 1
 create_compressed_mapfile_images.control.kind          =   plugin
 create_compressed_mapfile_images.control.type          =   compressMapfile
 create_compressed_mapfile_images.control.mapfile_in    =   create_images_map.output.mapfile
 create_compressed_mapfile_images.control.mapfile_dir   =   input.output.mapfile_dir
-create_compressed_mapfile_images.control.filename      =   mosaic_images_input.mapfile
+create_compressed_mapfile_images.control.filename      =   mosaic_images_input.datamap
 
 # compress mapfile so that all vertices are in one group, length = 1
 create_compressed_mapfile_vertices.control.kind        =   plugin
 create_compressed_mapfile_vertices.control.type        =   compressMapfile
 create_compressed_mapfile_vertices.control.mapfile_in  =   create_vertices_map.output.mapfile
 create_compressed_mapfile_vertices.control.mapfile_dir =   input.output.mapfile_dir
-create_compressed_mapfile_vertices.control.filename    =   mosaic_vertices_input.mapfile
+create_compressed_mapfile_vertices.control.filename    =   mosaic_vertices_input.datamap
 
 # copy the beam information from WSClean out files to the images, length = nfacets
 copy_beam_info.control.type                            =   copy_beam_info
@@ -58,9 +54,8 @@
 create_ms_map.control.kind                             =   plugin
 create_ms_map.control.type                             =   addListMapfile
 create_ms_map.control.hosts                            =   {{ hosts }}
-<<<<<<< HEAD
 create_ms_map.control.files                            =   {{ ms_files_single }}
-create_ms_map.control.mapfile_dir                      =   {{ mapfile_dir }}
+create_ms_map.control.mapfile_dir                      =   input.output.mapfile_dir
 create_ms_map.control.filename                         =   input_MSs_single.datamap
 
 # create a multi-mapfile with the groups of MSs from supplied list, length = nbands
@@ -69,7 +64,7 @@
 create_msmulti_map.control.type                        =   addListMultiMapfile
 create_msmulti_map.control.hosts                       =   {{ hosts }}
 create_msmulti_map.control.files                       =   {{ ms_files_grouped }}
-create_msmulti_map.control.mapfile_dir                 =   {{ mapfile_dir }}
+create_msmulti_map.control.mapfile_dir                 =   input.output.mapfile_dir
 create_msmulti_map.control.filename                    =   input_files_grouped.datamap
 
 # compress mapfile so that all MSs are in one group, length = 1
@@ -83,14 +78,20 @@
 sort_into_Groups.control.type                          =   sort_times_into_freqGroups
 sort_into_Groups.argument.flags                        =   [create_compressed_mapfile_ms.output.mapfile]
 sort_into_Groups.argument.filename                     =   sorted_groups.datamap
-sort_into_Groups.argument.mapfile_dir                  =   {{ mapfile_dir }}
+sort_into_Groups.argument.mapfile_dir                  =   input.output.mapfile_dir
 sort_into_Groups.argument.hosts                        =   {{ hosts }}
 sort_into_Groups.argument.target_path                  =   input.output.working_directory/input.output.job_name
 
+# convert the output of sort_into_Groups into usable mapfiles, len = 1 / ntimes
+sort_into_Groups_maps.control.kind                     =   plugin
+sort_into_Groups_maps.control.type                     =   mapfilenamesFromMapfiles
+sort_into_Groups_maps.control.mapfile_groupmap         =   sort_into_Groups.output.groupmapfile.mapfile
+sort_into_Groups_maps.control.mapfile_filesmap         =   sort_into_Groups.output.mapfile.mapfile
+
 # concat data in frequency, length = ntimes 
 concat_data.control.type                               =   dppp
-concat_data.control.mapfile_out                        =   {{ mapfile_dir }}/sorted_groups.datamap_groups
-concat_data.control.mapfile_in                         =   {{ mapfile_dir }}/sorted_groups.datamap
+concat_data.control.mapfile_out                        =   sort_into_Groups_map.output.groupmap
+concat_data.control.mapfile_in                         =   sort_into_Groups_map.output.filesmap
 concat_data.control.inputkey                           =   msin
 concat_data.argument.msin.datacolumn                   =   DATA
 concat_data.argument.msin.missingdata                  =   True
@@ -112,48 +113,10 @@
 
 # virtual concat ov averaged data, length = 1
 concat.control.type                                    =   virtual_concat
-=======
-create_ms_map.control.files                            =   {{ input_bands }}
-create_ms_map.control.mapfile_dir                      =   input.output.mapfile_dir
-create_ms_map.control.filename                         =   input_bands.mapfile
-
-average.control.type                                   =   dppp
-average.control.mapfile_in                             =   create_ms_map.output.mapfile
-average.control.inputkey                               =   msin
-average.argument.numthreads                            =   {{ max_cpus_per_band }}
-average.argument.msin.datacolumn                       =   CORRECTED_DATA
-average.argument.msout.overwrite                       =   True
-average.argument.msout.writefullresflag                =   False
-average.argument.local_scratch_dir                     =   {{ local_dir }}
-average.argument.steps                                 =   [avg]
-average.argument.avg.type                              =   squash
-average.argument.avg.freqstep                          =   {{ facetselfcal_freqstep }}
-average.argument.avg.timestep                          =   {{ facetselfcal_timestep }}
-
-create_compressed_mapfile.control.kind                 =   plugin
-create_compressed_mapfile.control.type                 =   compressMapfile
-create_compressed_mapfile.control.mapfile_in           =   average.output.mapfile
-create_compressed_mapfile.control.mapfile_dir          =   input.output.mapfile_dir
-create_compressed_mapfile.control.filename             =   concat_input.mapfile
-
-# concat.control.type                                    =   virtual_concat
-# concat.control.mapfile_in                              =   create_compressed_mapfile.output.mapfile
-# concat.control.inputkey                                =   msfiles
-# concat.control.outputkey                               =   msconcat
-# concat.argument.flags                                  =   [msfiles,msconcat]
-
-concat.control.type                                    =   dppp
->>>>>>> 3cfeca07
 concat.control.mapfile_in                              =   create_compressed_mapfile.output.mapfile
-concat.control.inputkey                                =   msin
-concat.argument.numthreads                             =   {{ max_cpus_per_node }}
-concat.argument.msin.datacolumn                        =   DATA
-concat.argument.msin.missingdata                       =   True
-concat.argument.msin.orderms                           =   False
-concat.argument.msout.overwrite                        =   True
-concat.argument.msout.writefullresflag                 =   False
-concat.argument.local_scratch_dir                      =   {{ local_dir }}
-concat.argument.steps                                  =   []
+concat.control.inputkey                                =   msfiles
+concat.control.outputkey                               =   msconcat
+concat.argument.flags                                  =   [msfiles,msconcat]
 
 # make a dummy image with the awimager to get the primary beam, length =1
 make_pbimage.control.type                              =   awimager
@@ -191,14 +154,10 @@
 
 # convert primary beam image to fits, length = 1
 image2fits.control.type                                =   image2fits
-<<<<<<< HEAD
 #image2fits.control.mapfile_in                          =   zero_avgpb.output.mapfile
 #image2fits.control.inputkey                            =   in
 image2fits.control.outputkey                           =   out
 #image2fits.argument.dummy                              =   bla
-=======
-image2fits.control.outputkey                           =   out
->>>>>>> 3cfeca07
 image2fits.argument.in                                 =   zero_avgpb.output.mapfile
 
 # correct the mosaic image with the primary beam, length = 1
@@ -206,22 +165,4 @@
 correct_mosaic.control.mapfiles_in                     =   [make_mosaic.output.mapfile,image2fits.output.mapfile]
 correct_mosaic.control.inputkeys                       =   [mosaic,avgpbz]
 correct_mosaic.control.outputkey                       =   outroot
-<<<<<<< HEAD
-correct_mosaic.argument.flags                          =   [mosaic,avgpbz,outroot]
-
-# copy the primary beam corrected image to safety, length = 1
-copy_final_mosaic_map1.control.kind                    =   plugin
-copy_final_mosaic_map1.control.type                    =   copyMapfile
-copy_final_mosaic_map1.control.mapfile_in              =   correct_mosaic.output.correct_mosaic.pbcor.fits.mapfile
-copy_final_mosaic_map1.control.mapfile_dir             =   {{ mapfile_dir }}
-copy_final_mosaic_map1.control.filename                =   final_pbcor_mosaic.datamap
-
-# copy the primary beam cut image to safety, length = 1
-copy_final_mosaic_map2.control.kind                    =   plugin
-copy_final_mosaic_map2.control.type                    =   copyMapfile
-copy_final_mosaic_map2.control.mapfile_in              =   correct_mosaic.output.correct_mosaic.pbcut.fits.mapfile
-copy_final_mosaic_map2.control.mapfile_dir             =   {{ mapfile_dir }}
-copy_final_mosaic_map2.control.filename                =   final_pbcut_mosaic.datamap
-=======
-correct_mosaic.argument.flags                          =   [mosaic,avgpbz,outroot]
->>>>>>> 3cfeca07
+correct_mosaic.argument.flags                          =   [mosaic,avgpbz,outroot]