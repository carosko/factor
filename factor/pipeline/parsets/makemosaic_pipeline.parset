<<<<<<< HEAD
pipeline.steps = [update_mapfile_hosts, create_images_map, create_vertices_map, create_compressed_mapfile_images, create_compressed_mapfile_vertices, copy_beam_info, make_mosaic, create_ms_map, create_compressed_mapfile_ms, sort_into_Groups, sort_into_Groups_maps, concat_data, create_compressed_mapfile, concat, make_pbimage, zero_avgpb, image2fits, correct_mosaic]
=======
pipeline.steps = [update_mapfile_hosts, create_images_map, create_vertices_map, create_compressed_mapfile_images, create_compressed_mapfile_vertices, make_mosaic, create_ms_map, average, create_compressed_mapfile, concat, make_pbimage, zero_avgpb, image2fits, correct_mosaic]
>>>>>>> bebe104a

pipeline.pluginpath                                    =   {{ pipeline_dir }}/plugins

update_mapfile_hosts.control.kind                      =   plugin
update_mapfile_hosts.control.type                      =   updateHosts
update_mapfile_hosts.control.mapfile_dir               =   input.output.mapfile_dir
update_mapfile_hosts.control.hosts                     =   {{ hosts }}

# create a mapfile with the existing facet images, length = nfacets
create_images_map.control.kind                         =   plugin
create_images_map.control.type                         =   addListMapfile
create_images_map.control.hosts                        =   {{ hosts }}
create_images_map.control.files                        =   {{ facet_image_filenames }}
create_images_map.control.mapfile_dir                  =   input.output.mapfile_dir
create_images_map.control.filename                     =   facet_images.datamap

# create a mapfile with the existing vertices, length = unknown / nfacets
create_vertices_map.control.kind                       =   plugin
create_vertices_map.control.type                       =   addListMapfile
create_vertices_map.control.hosts                      =   {{ hosts }}
create_vertices_map.control.files                      =   {{ facet_vertices_filenames }}
create_vertices_map.control.mapfile_dir                =   input.output.mapfile_dir
create_vertices_map.control.filename                   =   facet_vertices.datamap

# compress mapfile so that all images are in one group, length = 1
create_compressed_mapfile_images.control.kind          =   plugin
create_compressed_mapfile_images.control.type          =   compressMapfile
create_compressed_mapfile_images.control.mapfile_in    =   create_images_map.output.mapfile
create_compressed_mapfile_images.control.mapfile_dir   =   input.output.mapfile_dir
create_compressed_mapfile_images.control.filename      =   mosaic_images_input.datamap

# compress mapfile so that all vertices are in one group, length = 1
create_compressed_mapfile_vertices.control.kind        =   plugin
create_compressed_mapfile_vertices.control.type        =   compressMapfile
create_compressed_mapfile_vertices.control.mapfile_in  =   create_vertices_map.output.mapfile
create_compressed_mapfile_vertices.control.mapfile_dir =   input.output.mapfile_dir
create_compressed_mapfile_vertices.control.filename    =   mosaic_vertices_input.datamap

<<<<<<< HEAD
# copy the beam information from WSClean out files to the images, length = nfacets
copy_beam_info.control.type                            =   copy_beam_info
copy_beam_info.control.mapfile_in                      =   create_images_map.output.mapfile
copy_beam_info.control.inputkey                        =   imagefile
copy_beam_info.argument.flags                          =   [imagefile]

# make the mosaic image, length = 1
=======
>>>>>>> bebe104a
make_mosaic.control.type                               =   mosaic_images
make_mosaic.control.mapfiles_in                        =   [create_compressed_mapfile_images.output.mapfile,create_compressed_mapfile_vertices.output.mapfile]
make_mosaic.control.inputkeys                          =   [images,vertices]
make_mosaic.control.outputkey                          =   outfile
make_mosaic.argument.flags                             =   [images,vertices,outfile]

# create a mapfile with all single MSs from supplied list, length = nfiles
create_ms_map.control.kind                             =   plugin
create_ms_map.control.type                             =   addListMapfile
create_ms_map.control.hosts                            =   {{ hosts }}
create_ms_map.control.files                            =   {{ ms_files_single }}
create_ms_map.control.mapfile_dir                      =   input.output.mapfile_dir
create_ms_map.control.filename                         =   input_MSs_single.datamap

# create a multi-mapfile with the groups of MSs from supplied list, length = nbands
# not needed for the time being...
create_msmulti_map.control.kind                        =   plugin
create_msmulti_map.control.type                        =   addListMultiMapfile
create_msmulti_map.control.hosts                       =   {{ hosts }}
create_msmulti_map.control.files                       =   {{ ms_files_grouped }}
create_msmulti_map.control.mapfile_dir                 =   input.output.mapfile_dir
create_msmulti_map.control.filename                    =   input_files_grouped.datamap

# compress mapfile so that all MSs are in one group, length = 1
create_compressed_mapfile_ms.control.kind              =   plugin
create_compressed_mapfile_ms.control.type              =   compressMapfile
create_compressed_mapfile_ms.control.mapfile_in        =   create_ms_map.output.mapfile
create_compressed_mapfile_ms.control.mapfile_dir       =   input.output.mapfile_dir
create_compressed_mapfile_ms.control.filename          =   compressed_MSs_all.datamap

# sort compressed mapfile so that there is one group per timestamp, length = ntimes
sort_into_Groups.control.type                          =   sort_times_into_freqGroups
sort_into_Groups.argument.flags                        =   [create_compressed_mapfile_ms.output.mapfile]
sort_into_Groups.argument.filename                     =   sorted_groups.datamap
sort_into_Groups.argument.mapfile_dir                  =   input.output.mapfile_dir
sort_into_Groups.argument.hosts                        =   {{ hosts }}
sort_into_Groups.argument.target_path                  =   input.output.working_directory/input.output.job_name

# convert the output of sort_into_Groups into usable mapfiles, len = 1 / ntimes
sort_into_Groups_maps.control.kind                     =   plugin
sort_into_Groups_maps.control.type                     =   mapfilenamesFromMapfiles
sort_into_Groups_maps.control.mapfile_groupmap         =   sort_into_Groups.output.groupmapfile.mapfile
sort_into_Groups_maps.control.mapfile_filesmap         =   sort_into_Groups.output.mapfile.mapfile

# concat data in frequency, length = ntimes 
concat_data.control.type                               =   dppp
concat_data.control.mapfile_out                        =   sort_into_Groups_map.output.groupmap
concat_data.control.mapfile_in                         =   sort_into_Groups_map.output.filesmap
concat_data.control.inputkey                           =   msin
concat_data.argument.msin.datacolumn                   =   DATA
concat_data.argument.msin.missingdata                  =   True
concat_data.argument.msin.orderms                      =   False
concat_data.argument.msout.overwrite                   =   True
concat_data.argument.msout.writefullresflag            =   False
concat_data.argument.local_scratch_dir                 =   {{ local_dir }}
concat_data.argument.steps                             =   [avg]
concat_data.argument.avg.type                          =   squash
concat_data.argument.avg.freqstep                      =   {{ facetselfcal_freqstep }}
concat_data.argument.avg.timestep                      =   {{ facetselfcal_timestep }}

# create compressed mapfile of averaged data, length = 1
create_compressed_mapfile.control.kind                 =   plugin
create_compressed_mapfile.control.type                 =   compressMapfile
create_compressed_mapfile.control.mapfile_in           =   concat_data.output.mapfile
create_compressed_mapfile.control.mapfile_dir          =   input.output.mapfile_dir
create_compressed_mapfile.control.filename             =   compressed_averaged.datamap

# virtual concat ov averaged data, length = 1
concat.control.type                                    =   virtual_concat
concat.control.mapfile_in                              =   create_compressed_mapfile.output.mapfile
concat.control.inputkey                                =   msfiles
concat.control.outputkey                               =   msconcat
concat.argument.flags                                  =   [msfiles,msconcat]

# make a dummy image with the awimager to get the primary beam, length =1
make_pbimage.control.type                              =   awimager
make_pbimage.control.opts.mapfile_in                   =   concat.output.mapfile
make_pbimage.control.opts.inputkey                     =   ms
make_pbimage.control.opts.outputkey                    =   image
make_pbimage.argument.numthreads                       =   {{ max_cpus_per_node }}
make_pbimage.argument.data                             =   CORRECTED_DATA
make_pbimage.argument.weight                           =   briggs
make_pbimage.argument.npix                             =   4096
make_pbimage.argument.cellsize                         =   5.5arcsec
make_pbimage.argument.padding                          =   1.
make_pbimage.argument.gain                             =   0.1
make_pbimage.argument.stokes                           =   I
make_pbimage.argument.operation                        =   mfclark
make_pbimage.argument.oversample                       =   5
make_pbimage.argument.timewindow                       =   300
make_pbimage.argument.ApplyElement                     =   0
make_pbimage.argument.FindNWplanes                     =   True
make_pbimage.argument.threshold                        =   1.0mJy
make_pbimage.argument.PBCut                            =   1e-2
make_pbimage.argument.wmax                             =   20000
make_pbimage.argument.UVmin                            =   0.08
make_pbimage.argument.UVmax                            =   10
make_pbimage.argument.SpheSupport                      =   15
make_pbimage.argument.robust                           =   -0.25
make_pbimage.argument.niter                            =   1

# zero the corners of the primary beam image, length = 1
zero_avgpb.control.type                                =   zero_avgpb
zero_avgpb.control.mapfile_in                          =   make_pbimage.output.make_pbimage0.avgpb.mapfile
zero_avgpb.control.inputkey                            =   avgpb
zero_avgpb.control.outputkey                           =   outfile
zero_avgpb.argument.flags                              =   [avgpb,outfile]

# convert primary beam image to fits, length = 1
image2fits.control.type                                =   image2fits
#image2fits.control.mapfile_in                          =   zero_avgpb.output.mapfile
#image2fits.control.inputkey                            =   in
image2fits.control.outputkey                           =   out
#image2fits.argument.dummy                              =   bla
image2fits.argument.in                                 =   zero_avgpb.output.mapfile

# correct the mosaic image with the primary beam, length = 1
correct_mosaic.control.type                            =   pb_correct
correct_mosaic.control.mapfiles_in                     =   [make_mosaic.output.mapfile,image2fits.output.mapfile]
correct_mosaic.control.inputkeys                       =   [mosaic,avgpbz]
correct_mosaic.control.outputkey                       =   outroot
correct_mosaic.argument.flags                          =   [mosaic,avgpbz,outroot]<|MERGE_RESOLUTION|>--- conflicted
+++ resolved
@@ -1,8 +1,4 @@
-<<<<<<< HEAD
-pipeline.steps = [update_mapfile_hosts, create_images_map, create_vertices_map, create_compressed_mapfile_images, create_compressed_mapfile_vertices, copy_beam_info, make_mosaic, create_ms_map, create_compressed_mapfile_ms, sort_into_Groups, sort_into_Groups_maps, concat_data, create_compressed_mapfile, concat, make_pbimage, zero_avgpb, image2fits, correct_mosaic]
-=======
-pipeline.steps = [update_mapfile_hosts, create_images_map, create_vertices_map, create_compressed_mapfile_images, create_compressed_mapfile_vertices, make_mosaic, create_ms_map, average, create_compressed_mapfile, concat, make_pbimage, zero_avgpb, image2fits, correct_mosaic]
->>>>>>> bebe104a
+pipeline.steps = [update_mapfile_hosts, create_images_map, create_vertices_map, create_compressed_mapfile_images, create_compressed_mapfile_vertices, make_mosaic, create_ms_map, create_compressed_mapfile_ms, sort_into_Groups, sort_into_Groups_maps, concat_data, create_compressed_mapfile, concat, make_pbimage, zero_avgpb, image2fits, correct_mosaic]
 
 pipeline.pluginpath                                    =   {{ pipeline_dir }}/plugins
 
@@ -41,16 +37,7 @@
 create_compressed_mapfile_vertices.control.mapfile_dir =   input.output.mapfile_dir
 create_compressed_mapfile_vertices.control.filename    =   mosaic_vertices_input.datamap
 
-<<<<<<< HEAD
-# copy the beam information from WSClean out files to the images, length = nfacets
-copy_beam_info.control.type                            =   copy_beam_info
-copy_beam_info.control.mapfile_in                      =   create_images_map.output.mapfile
-copy_beam_info.control.inputkey                        =   imagefile
-copy_beam_info.argument.flags                          =   [imagefile]
-
 # make the mosaic image, length = 1
-=======
->>>>>>> bebe104a
 make_mosaic.control.type                               =   mosaic_images
 make_mosaic.control.mapfiles_in                        =   [create_compressed_mapfile_images.output.mapfile,create_compressed_mapfile_vertices.output.mapfile]
 make_mosaic.control.inputkeys                          =   [images,vertices]
