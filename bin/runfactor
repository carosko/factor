#!/usr/bin/env python
# encoding: utf-8
#
# This program is free software; you can redistribute it and/or modify
# it under the terms of the GNU General Public License as published by
# the Free Software Foundation; either version 2 of the License, or
# (at your option) any later version.
#
# This program is distributed in the hope that it will be useful,
# but WITHOUT ANY WARRANTY; without even the implied warranty of
# MERCHANTABILITY or FITNESS FOR A PARTICULAR PURPOSE.  See the
# GNU General Public License for more details.
#
# You should have received a copy of the GNU General Public License
# along with this program; if not, write to the Free Software
# Foundation, Inc., 59 Temple Place, Suite 330, Boston, MA  02111-1307  USA
#
# The code is based on an original idea of Reinout van Weeren
from factor._version import __version__ as version
from factor import process
import optparse
import sys


if __name__ == '__main__':
    parser = optparse.OptionParser(usage='%prog parset',
            version='%%prog %s' % (version))
    parser.add_option('-d', help='enable dry-run mode', action='store_true', default=False)
    parser.add_option('-q', help='enable quiet mode', action='store_true', default=False)
    parser.add_option('-r', '--reset', help='comma-separated list of directions to reset (e.g., -r facet1,facet3)',
        type=str, default=None)
    parser.add_option('-o', '--ops', help='comma-separated list of operations '
<<<<<<< HEAD
        'to reset for the directions specified with "-r" or "--reset". By default, '
        'all operations are reset',
=======
        'to reset for the directions specified with "-r or --reset" (e.g., -o facetselfcal,facetsub). By default, '
        'all operations are reset. Available operations are: outlierpeel, facetselfcal, '
        'facetsub, facetimage, makemosaic',
>>>>>>> 087f9b96
        type=str, default=None)
    parser.add_option('-t', help='enable test mode', action='store_true', default=False)
    parser.add_option('-v', help='enable verbose mode', action='store_true', default=False)
    (options, args) = parser.parse_args()

    if len(args) != 1:
        parser.print_help()
        sys.exit()

    parset_file = args[0]

    # Prepare logger
    if options.q:
        logging_level = 'warning'
    elif options.v:
        logging_level = 'debug'
    else:
        logging_level = 'info'

    # Construct list of directions and operations to reset
    if options.reset is not None:
        parts = options.reset.split(',')
        reset_directions = [p.strip() for p in parts]
    else:
        reset_directions = []
    if options.ops is not None:
        parts = options.ops.split(',')
        reset_operations = [p.strip() for p in parts]
    else:
        reset_operations = []

    # Process the field
    process.run(parset_file, logging_level=logging_level, dry_run=options.d,
        test_run=options.t, reset_directions=reset_directions, reset_operations=
        reset_operations)<|MERGE_RESOLUTION|>--- conflicted
+++ resolved
@@ -30,15 +30,10 @@
     parser.add_option('-r', '--reset', help='comma-separated list of directions to reset (e.g., -r facet1,facet3)',
         type=str, default=None)
     parser.add_option('-o', '--ops', help='comma-separated list of operations '
-<<<<<<< HEAD
-        'to reset for the directions specified with "-r" or "--reset". By default, '
-        'all operations are reset',
-=======
-        'to reset for the directions specified with "-r or --reset" (e.g., -o facetselfcal,facetsub). By default, '
-        'all operations are reset. Available operations are: outlierpeel, facetselfcal, '
-        'facetsub, facetimage, makemosaic',
->>>>>>> 087f9b96
-        type=str, default=None)
+        'to reset for the directions specified with "-r or --reset" (e.g., '
+        '-o facetselfcal,facetsub). By default, all operations are reset. Available '
+        'operations are: outlierpeel, facetpeel, facetselfcal, facetsub, facetpeelimage, '
+        'facetimage, makemosaic', type=str, default=None)
     parser.add_option('-t', help='enable test mode', action='store_true', default=False)
     parser.add_option('-v', help='enable verbose mode', action='store_true', default=False)
     (options, args) = parser.parse_args()
